--- conflicted
+++ resolved
@@ -21,15 +21,8 @@
 import org.mockito.invocation.Location;
 
 public class AtLeastXNumberOfInvocationsChecker {
-<<<<<<< HEAD
-
-    public void check(List<Invocation> invocations, InvocationMatcher wanted, int wantedCount) {
-=======
-    
-    private AtLeastXNumberOfInvocationsChecker(){}
     
     public static void checkAtLeastNumberOfInvocations(List<Invocation> invocations, InvocationMatcher wanted, int wantedCount) {
->>>>>>> c127ec83
         List<Invocation> actualInvocations = findInvocations(invocations, wanted);
         
         int actualCount = actualInvocations.size();
@@ -41,28 +34,26 @@
         removeAlreadyVerified(actualInvocations);
         markVerified(actualInvocations, wanted);
     }
-<<<<<<< HEAD
 
-    private void removeAlreadyVerified(List<Invocation> invocations) {
+    private static void removeAlreadyVerified(List<Invocation> invocations) {
         for (Iterator<Invocation> iterator = invocations.iterator(); iterator.hasNext(); ) {
             Invocation i = iterator.next();
             if (i.isVerified()) {
                 iterator.remove();
             }
         }
-=======
-    
+    }
+
     public static void checkAtLeastNumberOfInvocations(List<Invocation> invocations, InvocationMatcher wanted, int wantedCount,InOrderContext orderingContext) {
         List<Invocation> chunk = findAllMatchingUnverifiedChunks(invocations, wanted, orderingContext);
-        
+
         int actualCount = chunk.size();
-        
+
         if (wantedCount > actualCount) {
             Location lastLocation = getLastLocation(chunk);
             throw tooLittleActualInvocationsInOrder(new AtLeastDiscrepancy(wantedCount, actualCount), wanted, lastLocation);
         }
-        
+
         markVerifiedInOrder(chunk, wanted, orderingContext);
->>>>>>> c127ec83
     }
 }