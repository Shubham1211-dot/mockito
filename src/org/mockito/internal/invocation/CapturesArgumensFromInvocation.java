<<<<<<< HEAD
/*
 * Copyright (c) 2007 Mockito contributors
 * This program is made available under the terms of the MIT License.
 */
=======
/*
 * Copyright (c) 2007 Mockito contributors
 * This program is made available under the terms of the MIT License.
 */
>>>>>>> 2881aefc
package org.mockito.internal.invocation;


import org.mockito.invocation.Invocation;

public interface CapturesArgumensFromInvocation {
    
    void captureArgumentsFrom(Invocation i);
    
}
<|MERGE_RESOLUTION|>--- conflicted
+++ resolved
@@ -1,21 +1,14 @@
-<<<<<<< HEAD
 /*
  * Copyright (c) 2007 Mockito contributors
  * This program is made available under the terms of the MIT License.
  */
-=======
-/*
- * Copyright (c) 2007 Mockito contributors
- * This program is made available under the terms of the MIT License.
- */
->>>>>>> 2881aefc
-package org.mockito.internal.invocation;
-
-
-import org.mockito.invocation.Invocation;
-
-public interface CapturesArgumensFromInvocation {
-    
-    void captureArgumentsFrom(Invocation i);
-    
-}
+package org.mockito.internal.invocation;
+
+
+import org.mockito.invocation.Invocation;
+
+public interface CapturesArgumensFromInvocation {
+    
+    void captureArgumentsFrom(Invocation i);
+    
+}