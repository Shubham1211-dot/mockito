<<<<<<< HEAD
/*
 * Copyright (c) 2007 Mockito contributors
 * This program is made available under the terms of the MIT License.
 */
=======
/*
 * Copyright (c) 2007 Mockito contributors
 * This program is made available under the terms of the MIT License.
 */
>>>>>>> 2881aefc
package org.mockito.internal.matchers;

import java.io.Serializable;

import org.hamcrest.*;
import org.mockito.internal.debugging.LocationImpl;
import org.mockito.invocation.Location;

@SuppressWarnings("unchecked")
public class LocalizedMatcher implements Matcher, ContainsExtraTypeInformation, CapturesArguments, MatcherDecorator, Serializable {

    private static final long serialVersionUID = 6748641229659825725L;
    private final Matcher actualMatcher;
    private Location location;

    public LocalizedMatcher(Matcher actualMatcher) {
        this.actualMatcher = actualMatcher;
        this.location = new LocationImpl();
    }

    public void _dont_implement_Matcher___instead_extend_BaseMatcher_() {
        // yeah right
    }

    public boolean matches(Object item) {
        return actualMatcher.matches(item);
    }

    public void describeTo(Description description) {
        actualMatcher.describeTo(description);
    }

    public Location getLocation() {
        return location;
    }
    
    @Override
    public String toString() {
        return "Localized: " + this.actualMatcher;
    }

    public SelfDescribing withExtraTypeInfo() {
        if (actualMatcher instanceof ContainsExtraTypeInformation) {
            return ((ContainsExtraTypeInformation) actualMatcher).withExtraTypeInfo();
        } else {
            return this;
        }
    }

    public boolean typeMatches(Object object) {
        return actualMatcher instanceof ContainsExtraTypeInformation
                && ((ContainsExtraTypeInformation) actualMatcher).typeMatches(object);
    }

    public void captureFrom(Object argument) {
        if (actualMatcher instanceof CapturesArguments) {
            ((CapturesArguments) actualMatcher).captureFrom(argument);
        }
    }

    //TODO: refactor other 'delegated interfaces' to use the MatcherDecorator feature
    public Matcher getActualMatcher() {
        return actualMatcher;
    }
}<|MERGE_RESOLUTION|>--- conflicted
+++ resolved
@@ -1,76 +1,69 @@
-<<<<<<< HEAD
 /*
  * Copyright (c) 2007 Mockito contributors
  * This program is made available under the terms of the MIT License.
  */
-=======
-/*
- * Copyright (c) 2007 Mockito contributors
- * This program is made available under the terms of the MIT License.
- */
->>>>>>> 2881aefc
-package org.mockito.internal.matchers;
-
-import java.io.Serializable;
-
-import org.hamcrest.*;
-import org.mockito.internal.debugging.LocationImpl;
-import org.mockito.invocation.Location;
-
-@SuppressWarnings("unchecked")
-public class LocalizedMatcher implements Matcher, ContainsExtraTypeInformation, CapturesArguments, MatcherDecorator, Serializable {
-
-    private static final long serialVersionUID = 6748641229659825725L;
-    private final Matcher actualMatcher;
-    private Location location;
-
-    public LocalizedMatcher(Matcher actualMatcher) {
-        this.actualMatcher = actualMatcher;
-        this.location = new LocationImpl();
-    }
-
-    public void _dont_implement_Matcher___instead_extend_BaseMatcher_() {
-        // yeah right
-    }
-
-    public boolean matches(Object item) {
-        return actualMatcher.matches(item);
-    }
-
-    public void describeTo(Description description) {
-        actualMatcher.describeTo(description);
-    }
-
-    public Location getLocation() {
-        return location;
-    }
-    
-    @Override
-    public String toString() {
-        return "Localized: " + this.actualMatcher;
-    }
-
-    public SelfDescribing withExtraTypeInfo() {
-        if (actualMatcher instanceof ContainsExtraTypeInformation) {
-            return ((ContainsExtraTypeInformation) actualMatcher).withExtraTypeInfo();
-        } else {
-            return this;
-        }
-    }
-
-    public boolean typeMatches(Object object) {
-        return actualMatcher instanceof ContainsExtraTypeInformation
-                && ((ContainsExtraTypeInformation) actualMatcher).typeMatches(object);
-    }
-
-    public void captureFrom(Object argument) {
-        if (actualMatcher instanceof CapturesArguments) {
-            ((CapturesArguments) actualMatcher).captureFrom(argument);
-        }
-    }
-
-    //TODO: refactor other 'delegated interfaces' to use the MatcherDecorator feature
-    public Matcher getActualMatcher() {
-        return actualMatcher;
-    }
+package org.mockito.internal.matchers;
+
+import java.io.Serializable;
+
+import org.hamcrest.*;
+import org.mockito.internal.debugging.LocationImpl;
+import org.mockito.invocation.Location;
+
+@SuppressWarnings("unchecked")
+public class LocalizedMatcher implements Matcher, ContainsExtraTypeInformation, CapturesArguments, MatcherDecorator, Serializable {
+
+    private static final long serialVersionUID = 6748641229659825725L;
+    private final Matcher actualMatcher;
+    private Location location;
+
+    public LocalizedMatcher(Matcher actualMatcher) {
+        this.actualMatcher = actualMatcher;
+        this.location = new LocationImpl();
+    }
+
+    public void _dont_implement_Matcher___instead_extend_BaseMatcher_() {
+        // yeah right
+    }
+
+    public boolean matches(Object item) {
+        return actualMatcher.matches(item);
+    }
+
+    public void describeTo(Description description) {
+        actualMatcher.describeTo(description);
+    }
+
+    public Location getLocation() {
+        return location;
+    }
+    
+    @Override
+    public String toString() {
+        return "Localized: " + this.actualMatcher;
+    }
+
+    public SelfDescribing withExtraTypeInfo() {
+        if (actualMatcher instanceof ContainsExtraTypeInformation) {
+            return ((ContainsExtraTypeInformation) actualMatcher).withExtraTypeInfo();
+        } else {
+            return this;
+        }
+    }
+
+    public boolean typeMatches(Object object) {
+        return actualMatcher instanceof ContainsExtraTypeInformation
+                && ((ContainsExtraTypeInformation) actualMatcher).typeMatches(object);
+    }
+
+    public void captureFrom(Object argument) {
+        if (actualMatcher instanceof CapturesArguments) {
+            ((CapturesArguments) actualMatcher).captureFrom(argument);
+        }
+    }
+
+    //TODO: refactor other 'delegated interfaces' to use the MatcherDecorator feature
+    public Matcher getActualMatcher() {
+        return actualMatcher;
+    }
 }