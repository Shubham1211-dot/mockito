--- conflicted
+++ resolved
@@ -1,114 +1,107 @@
-<<<<<<< HEAD
 /*
  * Copyright (c) 2007 Mockito contributors
  * This program is made available under the terms of the MIT License.
  */
-=======
-/*
- * Copyright (c) 2007 Mockito contributors
- * This program is made available under the terms of the MIT License.
- */
->>>>>>> 2881aefc
-package org.mockito.internal.debugging;
-
-import org.junit.After;
-import org.junit.Before;
-import org.junit.Test;
-import org.mockito.internal.invocation.InvocationBuilder;
-import org.mockito.internal.invocation.StubInfoImpl;
-import org.mockito.internal.listeners.NotifiedMethodInvocationReport;
-import org.mockito.invocation.DescribedInvocation;
-import org.mockito.invocation.Invocation;
-
-import java.io.ByteArrayOutputStream;
-import java.io.PrintStream;
-
-import static org.fest.assertions.Assertions.assertThat;
-
-public class VerboseMockInvocationLoggerTest {
-
-    private VerboseMockInvocationLogger listener;
-
-    private ByteArrayOutputStream output;
-    private Invocation invocation = new InvocationBuilder().toInvocation();
-    private DescribedInvocation stubbedInvocation = new InvocationBuilder().toInvocation();
-
-    @Before
-    public void init_Listener() throws Exception {
-        output = new ByteArrayOutputStream();
-        listener = new VerboseMockInvocationLogger(new PrintStream(output));
-    }
-
-    @After
-    public void tearDown() throws Exception {
-        System.out.println(output);
-    }
-
-    @Test
-    public void should_print_to_system_out() {
-        assertThat(new VerboseMockInvocationLogger().printStream).isSameAs(System.out);
-    }
-
-    @Test
-    public void should_print_invocation_with_return_value() {
-        // when
-        listener.reportInvocation(new NotifiedMethodInvocationReport(invocation, "return value"));
-
-        // then
-        assertThat(printed())
-                .contains(invocation.toString())
-                .contains(invocation.getLocation().toString())
-                .contains("return value");
-    }
-
-    @Test
-    public void should_print_invocation_with_exception() {
-        // when
-        listener.reportInvocation(new NotifiedMethodInvocationReport(invocation, new ThirdPartyException()));
-
-        // then
-        assertThat(printed())
-                .contains(invocation.toString())
-                .contains(invocation.getLocation().toString())
-                .contains(ThirdPartyException.class.getName());
-    }
-
-    @Test
-    public void should_print_if_method_has_not_been_stubbed() throws Exception {
-        listener.reportInvocation(new NotifiedMethodInvocationReport(invocation, "whatever"));
-
-        assertThat(printed()).doesNotContain("stubbed");
-    }
-
-    @Test
-    public void should_print_stubbed_info_if_availbable() throws Exception {
-        invocation.markStubbed(new StubInfoImpl(stubbedInvocation));
-
-        listener.reportInvocation(new NotifiedMethodInvocationReport(invocation, "whatever"));
-
-        assertThat(printed())
-                .contains("stubbed")
-                .contains(stubbedInvocation.getLocation().toString());
-    }
-
-    @Test
-    public void should_log_count_of_interactions() {
-        // when & then
-        listener.reportInvocation(new NotifiedMethodInvocationReport(invocation, new ThirdPartyException()));
-        assertThat(printed()).contains("#1");
-
-        listener.reportInvocation(new NotifiedMethodInvocationReport(invocation, new ThirdPartyException()));
-        assertThat(printed()).contains("#2");
-
-        listener.reportInvocation(new NotifiedMethodInvocationReport(invocation, new ThirdPartyException()));
-        assertThat(printed()).contains("#3");
-    }
-
-    private String printed() {
-        return output.toString();
-    }
-
-    private static class ThirdPartyException extends Exception {
-        private static final long serialVersionUID = 3022739107688491354L;
-    }
-}
+package org.mockito.internal.debugging;
+
+import org.junit.After;
+import org.junit.Before;
+import org.junit.Test;
+import org.mockito.internal.invocation.InvocationBuilder;
+import org.mockito.internal.invocation.StubInfoImpl;
+import org.mockito.internal.listeners.NotifiedMethodInvocationReport;
+import org.mockito.invocation.DescribedInvocation;
+import org.mockito.invocation.Invocation;
+
+import java.io.ByteArrayOutputStream;
+import java.io.PrintStream;
+
+import static org.fest.assertions.Assertions.assertThat;
+
+public class VerboseMockInvocationLoggerTest {
+
+    private VerboseMockInvocationLogger listener;
+
+    private ByteArrayOutputStream output;
+    private Invocation invocation = new InvocationBuilder().toInvocation();
+    private DescribedInvocation stubbedInvocation = new InvocationBuilder().toInvocation();
+
+    @Before
+    public void init_Listener() throws Exception {
+        output = new ByteArrayOutputStream();
+        listener = new VerboseMockInvocationLogger(new PrintStream(output));
+    }
+
+    @After
+    public void tearDown() throws Exception {
+        System.out.println(output);
+    }
+
+    @Test
+    public void should_print_to_system_out() {
+        assertThat(new VerboseMockInvocationLogger().printStream).isSameAs(System.out);
+    }
+
+    @Test
+    public void should_print_invocation_with_return_value() {
+        // when
+        listener.reportInvocation(new NotifiedMethodInvocationReport(invocation, "return value"));
+
+        // then
+        assertThat(printed())
+                .contains(invocation.toString())
+                .contains(invocation.getLocation().toString())
+                .contains("return value");
+    }
+
+    @Test
+    public void should_print_invocation_with_exception() {
+        // when
+        listener.reportInvocation(new NotifiedMethodInvocationReport(invocation, new ThirdPartyException()));
+
+        // then
+        assertThat(printed())
+                .contains(invocation.toString())
+                .contains(invocation.getLocation().toString())
+                .contains(ThirdPartyException.class.getName());
+    }
+
+    @Test
+    public void should_print_if_method_has_not_been_stubbed() throws Exception {
+        listener.reportInvocation(new NotifiedMethodInvocationReport(invocation, "whatever"));
+
+        assertThat(printed()).doesNotContain("stubbed");
+    }
+
+    @Test
+    public void should_print_stubbed_info_if_availbable() throws Exception {
+        invocation.markStubbed(new StubInfoImpl(stubbedInvocation));
+
+        listener.reportInvocation(new NotifiedMethodInvocationReport(invocation, "whatever"));
+
+        assertThat(printed())
+                .contains("stubbed")
+                .contains(stubbedInvocation.getLocation().toString());
+    }
+
+    @Test
+    public void should_log_count_of_interactions() {
+        // when & then
+        listener.reportInvocation(new NotifiedMethodInvocationReport(invocation, new ThirdPartyException()));
+        assertThat(printed()).contains("#1");
+
+        listener.reportInvocation(new NotifiedMethodInvocationReport(invocation, new ThirdPartyException()));
+        assertThat(printed()).contains("#2");
+
+        listener.reportInvocation(new NotifiedMethodInvocationReport(invocation, new ThirdPartyException()));
+        assertThat(printed()).contains("#3");
+    }
+
+    private String printed() {
+        return output.toString();
+    }
+
+    private static class ThirdPartyException extends Exception {
+        private static final long serialVersionUID = 3022739107688491354L;
+    }
+}