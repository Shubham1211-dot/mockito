<<<<<<< HEAD
/*
 * Copyright (c) 2007 Mockito contributors
 * This program is made available under the terms of the MIT License.
 */
=======
/*
 * Copyright (c) 2007 Mockito contributors
 * This program is made available under the terms of the MIT License.
 */
>>>>>>> 2881aefc
package org.mockitousage.stubbing;

import org.fest.assertions.Assertions;
import org.junit.Test;
import org.mockito.InOrder;
import org.mockito.exceptions.verification.TooManyActualInvocations;
import org.mockitoutil.TestBase;

import javax.net.SocketFactory;
import java.io.ByteArrayOutputStream;
import java.io.OutputStream;
import java.net.Socket;
import java.util.Locale;

import static org.mockito.BDDMockito.given;
import static org.mockito.Matchers.anyInt;
import static org.mockito.Matchers.anyString;
import static org.mockito.Matchers.eq;
import static org.mockito.Mockito.*;


public class DeepStubbingTest extends TestBase {

    static class Person {
        Address address;

        public Address getAddress() {
            return address;
        }
        
        public Address getAddress(String addressName) {
        	return address;
        }
        
        public FinalClass getFinalClass() {
            return null;
        }
    }
    
    static class Address {
        Street street;

        public Street getStreet() {
            return street;
        }

        public Street getStreet(Locale locale) {
            return street;
        }
    }
    
    static class Street {
        String name;

        public String getName() {
            return name;
        }

        public String getLongName() {
            return name;
        }
    }    
    
    static final class FinalClass {}
    
    @Test
    public void myTest() throws Exception {
        SocketFactory sf = mock(SocketFactory.class, RETURNS_DEEP_STUBS);
        when(sf.createSocket(anyString(), eq(80))).thenReturn(null);
        sf.createSocket("what", 80);
    }

    @Test
    public void simpleCase() throws Exception {
        OutputStream out = new ByteArrayOutputStream();
        Socket socket = mock(Socket.class);
        when(socket.getOutputStream()).thenReturn(out);

        assertSame(out, socket.getOutputStream());
    }

    /**
     * Test that deep stubbing works for one intermediate level
     */
    @Test
    public void oneLevelDeep() throws Exception {
        OutputStream out = new ByteArrayOutputStream();

        SocketFactory socketFactory = mock(SocketFactory.class, RETURNS_DEEP_STUBS);
        when(socketFactory.createSocket().getOutputStream()).thenReturn(out);

        assertSame(out, socketFactory.createSocket().getOutputStream());
    }

    /**
     * Test that stubbing of two mocks stubs don't interfere
     */
    @Test
    public void interactions() throws Exception {
        OutputStream out1 = new ByteArrayOutputStream();
        OutputStream out2 = new ByteArrayOutputStream();

        SocketFactory sf1 = mock(SocketFactory.class, RETURNS_DEEP_STUBS);
        when(sf1.createSocket().getOutputStream()).thenReturn(out1);

        SocketFactory sf2 = mock(SocketFactory.class, RETURNS_DEEP_STUBS);
        when(sf2.createSocket().getOutputStream()).thenReturn(out2);

        assertSame(out1, sf1.createSocket().getOutputStream());
        assertSame(out2, sf2.createSocket().getOutputStream());
    }

    /**
     * Test that stubbing of methods of different arguments don't interfere
     */
    @Test
    public void withArguments() throws Exception {
        OutputStream out1 = new ByteArrayOutputStream();
        OutputStream out2 = new ByteArrayOutputStream();
        OutputStream out3 = new ByteArrayOutputStream();

        SocketFactory sf = mock(SocketFactory.class, RETURNS_DEEP_STUBS);
        when(sf.createSocket().getOutputStream()).thenReturn(out1);
        when(sf.createSocket("google.com", 80).getOutputStream()).thenReturn(out2);
        when(sf.createSocket("stackoverflow.com", 80).getOutputStream()).thenReturn(out3);

        assertSame(out1, sf.createSocket().getOutputStream());
        assertSame(out2, sf.createSocket("google.com", 80).getOutputStream());
        assertSame(out3, sf.createSocket("stackoverflow.com", 80).getOutputStream());
    }

    /**
     * Test that deep stubbing work with argument patterns
     */
    @Test
    public void withAnyPatternArguments() throws Exception {
        OutputStream out = new ByteArrayOutputStream();

        //TODO: should not use javax in case it changes
        SocketFactory sf = mock(SocketFactory.class, RETURNS_DEEP_STUBS);
        when(sf.createSocket(anyString(), anyInt()).getOutputStream()).thenReturn(out);

        assertSame(out, sf.createSocket("google.com", 80).getOutputStream());
        assertSame(out, sf.createSocket("stackoverflow.com", 8080).getOutputStream());
    }

    /**
     * Test that deep stubbing work with argument patterns
     */
    @Test
    public void withComplexPatternArguments() throws Exception {
        OutputStream out1 = new ByteArrayOutputStream();
        OutputStream out2 = new ByteArrayOutputStream();

        SocketFactory sf = mock(SocketFactory.class, RETURNS_DEEP_STUBS);
        when(sf.createSocket(anyString(), eq(80)).getOutputStream()).thenReturn(out1);
        when(sf.createSocket(anyString(), eq(8080)).getOutputStream()).thenReturn(out2);

        assertSame(out2, sf.createSocket("stackoverflow.com", 8080).getOutputStream());
        assertSame(out1, sf.createSocket("google.com", 80).getOutputStream());
        assertSame(out2, sf.createSocket("google.com", 8080).getOutputStream());
        assertSame(out1, sf.createSocket("stackoverflow.com", 80).getOutputStream());
    }

    /**
     * Test that deep stubbing work with primitive expected values
     */
    @Test
    public void withSimplePrimitive() throws Exception {
        int a = 32;

        SocketFactory sf = mock(SocketFactory.class, RETURNS_DEEP_STUBS);
        when(sf.createSocket().getPort()).thenReturn(a);

        assertEquals(a, sf.createSocket().getPort());
    }

    /**
     * Test that deep stubbing work with primitive expected values with
     * pattern method arguments
     */
    @Test
    public void withPatternPrimitive() throws Exception {
        int a = 12, b = 23, c = 34;

        SocketFactory sf = mock(SocketFactory.class, RETURNS_DEEP_STUBS);
        when(sf.createSocket(eq("stackoverflow.com"), eq(80)).getPort()).thenReturn(a);
        when(sf.createSocket(eq("google.com"), anyInt()).getPort()).thenReturn(b);
        when(sf.createSocket(eq("stackoverflow.com"), eq(8080)).getPort()).thenReturn(c);

        assertEquals(b, sf.createSocket("google.com", 80).getPort());
        assertEquals(c, sf.createSocket("stackoverflow.com", 8080).getPort());
        assertEquals(a, sf.createSocket("stackoverflow.com", 80).getPort());
    }
    
    Person person = mock(Person.class, RETURNS_DEEP_STUBS);
       
    @Test
    public void shouldStubbingBasicallyWorkFine() throws Exception {
        //given
        given(person.getAddress().getStreet().getName()).willReturn("Norymberska");
        
        //when
        String street = person.getAddress().getStreet().getName();
        
        //then
        assertEquals("Norymberska", street);
    }    
    
    @Test
    public void shouldVerificationBasicallyWorkFine() throws Exception {
        //given
        person.getAddress().getStreet().getName();
        
        //then
        verify(person.getAddress().getStreet()).getName();
    }
    
    @Test
	public void verification_work_with_argument_Matchers_in_nested_calls() throws Exception {
		//given
    	person.getAddress("111 Mock Lane").getStreet();
    	person.getAddress("111 Mock Lane").getStreet(Locale.ITALIAN).getName();

		//then
    	verify(person.getAddress(anyString())).getStreet();
    	verify(person.getAddress(anyString()).getStreet(Locale.CHINESE), never()).getName();
    	verify(person.getAddress(anyString()).getStreet(eq(Locale.ITALIAN))).getName();
	}

    @Test
    public void deep_stub_return_same_mock_instance_if_invocation_matchers_matches() throws Exception {
        when(person.getAddress(anyString()).getStreet().getName()).thenReturn("deep");

        person.getAddress("the docks").getStreet().getName();

        assertSame(person.getAddress("the docks").getStreet(), person.getAddress(anyString()).getStreet());
        assertSame(person.getAddress(anyString()).getStreet(), person.getAddress(anyString()).getStreet());
        assertSame(person.getAddress("the docks").getStreet(), person.getAddress("the docks").getStreet());
        assertSame(person.getAddress(anyString()).getStreet(), person.getAddress("the docks").getStreet());
        assertSame(person.getAddress("111 Mock Lane").getStreet(), person.getAddress("the docks").getStreet());
    }

    @Test
    public void times_never_atLeast_atMost_verificationModes_should_work() throws Exception {
        when(person.getAddress(anyString()).getStreet().getName()).thenReturn("deep");

        person.getAddress("the docks").getStreet().getName();
        person.getAddress("the docks").getStreet().getName();
        person.getAddress("the docks").getStreet().getName();
        person.getAddress("the docks").getStreet(Locale.ITALIAN).getName();

        verify(person.getAddress("the docks").getStreet(), times(3)).getName();
        verify(person.getAddress("the docks").getStreet(Locale.CHINESE), never()).getName();
        verify(person.getAddress("the docks").getStreet(Locale.ITALIAN), atMost(1)).getName();
    }


    @Test
    public void inOrder_only_work_on_the_very_last_mock_but_it_works() throws Exception {
        when(person.getAddress(anyString()).getStreet().getName()).thenReturn("deep");
        when(person.getAddress(anyString()).getStreet(Locale.ITALIAN).getName()).thenReturn("deep");
        when(person.getAddress(anyString()).getStreet(Locale.CHINESE).getName()).thenReturn("deep");

        person.getAddress("the docks").getStreet().getName();
        person.getAddress("the docks").getStreet().getLongName();
        person.getAddress("the docks").getStreet(Locale.ITALIAN).getName();
        person.getAddress("the docks").getStreet(Locale.CHINESE).getName();

        InOrder inOrder = inOrder(
                person.getAddress("the docks").getStreet(),
                person.getAddress("the docks").getStreet(Locale.CHINESE),
                person.getAddress("the docks").getStreet(Locale.ITALIAN)
        );
        inOrder.verify(person.getAddress("the docks").getStreet(), times(1)).getName();
        inOrder.verify(person.getAddress("the docks").getStreet()).getLongName();
        inOrder.verify(person.getAddress("the docks").getStreet(Locale.ITALIAN), atLeast(1)).getName();
        inOrder.verify(person.getAddress("the docks").getStreet(Locale.CHINESE)).getName();
    }

    @Test
    public void verificationMode_only_work_on_the_last_returned_mock() throws Exception {
        // 1st invocation on Address mock (stubbing)
        when(person.getAddress("the docks").getStreet().getName()).thenReturn("deep");

        // 2nd invocation on Address mock (real)
        person.getAddress("the docks").getStreet().getName();
        // 3rd invocation on Address mock (verification)
        // (Address mock is not in verification mode)
        verify(person.getAddress("the docks").getStreet()).getName();

        try {
            verify(person.getAddress("the docks"), times(1)).getStreet();
            fail();
        } catch (TooManyActualInvocations e) {
            Assertions.assertThat(e.getMessage())
                    .contains("Wanted 1 time")
                    .contains("But was 3 times");
        }
    }

    @Test
    public void shouldFailGracefullyWhenClassIsFinal() throws Exception {
        //when        
        FinalClass value = new FinalClass();
        given(person.getFinalClass()).willReturn(value);
        
        //then
        assertEquals(value, person.getFinalClass());
    }
}<|MERGE_RESOLUTION|>--- conflicted
+++ resolved
@@ -1,322 +1,315 @@
-<<<<<<< HEAD
 /*
  * Copyright (c) 2007 Mockito contributors
  * This program is made available under the terms of the MIT License.
  */
-=======
-/*
- * Copyright (c) 2007 Mockito contributors
- * This program is made available under the terms of the MIT License.
- */
->>>>>>> 2881aefc
-package org.mockitousage.stubbing;
-
-import org.fest.assertions.Assertions;
-import org.junit.Test;
-import org.mockito.InOrder;
-import org.mockito.exceptions.verification.TooManyActualInvocations;
-import org.mockitoutil.TestBase;
-
-import javax.net.SocketFactory;
-import java.io.ByteArrayOutputStream;
-import java.io.OutputStream;
-import java.net.Socket;
-import java.util.Locale;
-
-import static org.mockito.BDDMockito.given;
-import static org.mockito.Matchers.anyInt;
-import static org.mockito.Matchers.anyString;
-import static org.mockito.Matchers.eq;
-import static org.mockito.Mockito.*;
-
-
-public class DeepStubbingTest extends TestBase {
-
-    static class Person {
-        Address address;
-
-        public Address getAddress() {
-            return address;
-        }
-        
-        public Address getAddress(String addressName) {
-        	return address;
-        }
-        
-        public FinalClass getFinalClass() {
-            return null;
-        }
-    }
-    
-    static class Address {
-        Street street;
-
-        public Street getStreet() {
-            return street;
-        }
-
-        public Street getStreet(Locale locale) {
-            return street;
-        }
-    }
-    
-    static class Street {
-        String name;
-
-        public String getName() {
-            return name;
-        }
-
-        public String getLongName() {
-            return name;
-        }
-    }    
-    
-    static final class FinalClass {}
-    
-    @Test
-    public void myTest() throws Exception {
-        SocketFactory sf = mock(SocketFactory.class, RETURNS_DEEP_STUBS);
-        when(sf.createSocket(anyString(), eq(80))).thenReturn(null);
-        sf.createSocket("what", 80);
-    }
-
-    @Test
-    public void simpleCase() throws Exception {
-        OutputStream out = new ByteArrayOutputStream();
-        Socket socket = mock(Socket.class);
-        when(socket.getOutputStream()).thenReturn(out);
-
-        assertSame(out, socket.getOutputStream());
-    }
-
-    /**
-     * Test that deep stubbing works for one intermediate level
-     */
-    @Test
-    public void oneLevelDeep() throws Exception {
-        OutputStream out = new ByteArrayOutputStream();
-
-        SocketFactory socketFactory = mock(SocketFactory.class, RETURNS_DEEP_STUBS);
-        when(socketFactory.createSocket().getOutputStream()).thenReturn(out);
-
-        assertSame(out, socketFactory.createSocket().getOutputStream());
-    }
-
-    /**
-     * Test that stubbing of two mocks stubs don't interfere
-     */
-    @Test
-    public void interactions() throws Exception {
-        OutputStream out1 = new ByteArrayOutputStream();
-        OutputStream out2 = new ByteArrayOutputStream();
-
-        SocketFactory sf1 = mock(SocketFactory.class, RETURNS_DEEP_STUBS);
-        when(sf1.createSocket().getOutputStream()).thenReturn(out1);
-
-        SocketFactory sf2 = mock(SocketFactory.class, RETURNS_DEEP_STUBS);
-        when(sf2.createSocket().getOutputStream()).thenReturn(out2);
-
-        assertSame(out1, sf1.createSocket().getOutputStream());
-        assertSame(out2, sf2.createSocket().getOutputStream());
-    }
-
-    /**
-     * Test that stubbing of methods of different arguments don't interfere
-     */
-    @Test
-    public void withArguments() throws Exception {
-        OutputStream out1 = new ByteArrayOutputStream();
-        OutputStream out2 = new ByteArrayOutputStream();
-        OutputStream out3 = new ByteArrayOutputStream();
-
-        SocketFactory sf = mock(SocketFactory.class, RETURNS_DEEP_STUBS);
-        when(sf.createSocket().getOutputStream()).thenReturn(out1);
-        when(sf.createSocket("google.com", 80).getOutputStream()).thenReturn(out2);
-        when(sf.createSocket("stackoverflow.com", 80).getOutputStream()).thenReturn(out3);
-
-        assertSame(out1, sf.createSocket().getOutputStream());
-        assertSame(out2, sf.createSocket("google.com", 80).getOutputStream());
-        assertSame(out3, sf.createSocket("stackoverflow.com", 80).getOutputStream());
-    }
-
-    /**
-     * Test that deep stubbing work with argument patterns
-     */
-    @Test
-    public void withAnyPatternArguments() throws Exception {
-        OutputStream out = new ByteArrayOutputStream();
-
-        //TODO: should not use javax in case it changes
-        SocketFactory sf = mock(SocketFactory.class, RETURNS_DEEP_STUBS);
-        when(sf.createSocket(anyString(), anyInt()).getOutputStream()).thenReturn(out);
-
-        assertSame(out, sf.createSocket("google.com", 80).getOutputStream());
-        assertSame(out, sf.createSocket("stackoverflow.com", 8080).getOutputStream());
-    }
-
-    /**
-     * Test that deep stubbing work with argument patterns
-     */
-    @Test
-    public void withComplexPatternArguments() throws Exception {
-        OutputStream out1 = new ByteArrayOutputStream();
-        OutputStream out2 = new ByteArrayOutputStream();
-
-        SocketFactory sf = mock(SocketFactory.class, RETURNS_DEEP_STUBS);
-        when(sf.createSocket(anyString(), eq(80)).getOutputStream()).thenReturn(out1);
-        when(sf.createSocket(anyString(), eq(8080)).getOutputStream()).thenReturn(out2);
-
-        assertSame(out2, sf.createSocket("stackoverflow.com", 8080).getOutputStream());
-        assertSame(out1, sf.createSocket("google.com", 80).getOutputStream());
-        assertSame(out2, sf.createSocket("google.com", 8080).getOutputStream());
-        assertSame(out1, sf.createSocket("stackoverflow.com", 80).getOutputStream());
-    }
-
-    /**
-     * Test that deep stubbing work with primitive expected values
-     */
-    @Test
-    public void withSimplePrimitive() throws Exception {
-        int a = 32;
-
-        SocketFactory sf = mock(SocketFactory.class, RETURNS_DEEP_STUBS);
-        when(sf.createSocket().getPort()).thenReturn(a);
-
-        assertEquals(a, sf.createSocket().getPort());
-    }
-
-    /**
-     * Test that deep stubbing work with primitive expected values with
-     * pattern method arguments
-     */
-    @Test
-    public void withPatternPrimitive() throws Exception {
-        int a = 12, b = 23, c = 34;
-
-        SocketFactory sf = mock(SocketFactory.class, RETURNS_DEEP_STUBS);
-        when(sf.createSocket(eq("stackoverflow.com"), eq(80)).getPort()).thenReturn(a);
-        when(sf.createSocket(eq("google.com"), anyInt()).getPort()).thenReturn(b);
-        when(sf.createSocket(eq("stackoverflow.com"), eq(8080)).getPort()).thenReturn(c);
-
-        assertEquals(b, sf.createSocket("google.com", 80).getPort());
-        assertEquals(c, sf.createSocket("stackoverflow.com", 8080).getPort());
-        assertEquals(a, sf.createSocket("stackoverflow.com", 80).getPort());
-    }
-    
-    Person person = mock(Person.class, RETURNS_DEEP_STUBS);
-       
-    @Test
-    public void shouldStubbingBasicallyWorkFine() throws Exception {
-        //given
-        given(person.getAddress().getStreet().getName()).willReturn("Norymberska");
-        
-        //when
-        String street = person.getAddress().getStreet().getName();
-        
-        //then
-        assertEquals("Norymberska", street);
-    }    
-    
-    @Test
-    public void shouldVerificationBasicallyWorkFine() throws Exception {
-        //given
-        person.getAddress().getStreet().getName();
-        
-        //then
-        verify(person.getAddress().getStreet()).getName();
-    }
-    
-    @Test
-	public void verification_work_with_argument_Matchers_in_nested_calls() throws Exception {
-		//given
-    	person.getAddress("111 Mock Lane").getStreet();
-    	person.getAddress("111 Mock Lane").getStreet(Locale.ITALIAN).getName();
-
-		//then
-    	verify(person.getAddress(anyString())).getStreet();
-    	verify(person.getAddress(anyString()).getStreet(Locale.CHINESE), never()).getName();
-    	verify(person.getAddress(anyString()).getStreet(eq(Locale.ITALIAN))).getName();
-	}
-
-    @Test
-    public void deep_stub_return_same_mock_instance_if_invocation_matchers_matches() throws Exception {
-        when(person.getAddress(anyString()).getStreet().getName()).thenReturn("deep");
-
-        person.getAddress("the docks").getStreet().getName();
-
-        assertSame(person.getAddress("the docks").getStreet(), person.getAddress(anyString()).getStreet());
-        assertSame(person.getAddress(anyString()).getStreet(), person.getAddress(anyString()).getStreet());
-        assertSame(person.getAddress("the docks").getStreet(), person.getAddress("the docks").getStreet());
-        assertSame(person.getAddress(anyString()).getStreet(), person.getAddress("the docks").getStreet());
-        assertSame(person.getAddress("111 Mock Lane").getStreet(), person.getAddress("the docks").getStreet());
-    }
-
-    @Test
-    public void times_never_atLeast_atMost_verificationModes_should_work() throws Exception {
-        when(person.getAddress(anyString()).getStreet().getName()).thenReturn("deep");
-
-        person.getAddress("the docks").getStreet().getName();
-        person.getAddress("the docks").getStreet().getName();
-        person.getAddress("the docks").getStreet().getName();
-        person.getAddress("the docks").getStreet(Locale.ITALIAN).getName();
-
-        verify(person.getAddress("the docks").getStreet(), times(3)).getName();
-        verify(person.getAddress("the docks").getStreet(Locale.CHINESE), never()).getName();
-        verify(person.getAddress("the docks").getStreet(Locale.ITALIAN), atMost(1)).getName();
-    }
-
-
-    @Test
-    public void inOrder_only_work_on_the_very_last_mock_but_it_works() throws Exception {
-        when(person.getAddress(anyString()).getStreet().getName()).thenReturn("deep");
-        when(person.getAddress(anyString()).getStreet(Locale.ITALIAN).getName()).thenReturn("deep");
-        when(person.getAddress(anyString()).getStreet(Locale.CHINESE).getName()).thenReturn("deep");
-
-        person.getAddress("the docks").getStreet().getName();
-        person.getAddress("the docks").getStreet().getLongName();
-        person.getAddress("the docks").getStreet(Locale.ITALIAN).getName();
-        person.getAddress("the docks").getStreet(Locale.CHINESE).getName();
-
-        InOrder inOrder = inOrder(
-                person.getAddress("the docks").getStreet(),
-                person.getAddress("the docks").getStreet(Locale.CHINESE),
-                person.getAddress("the docks").getStreet(Locale.ITALIAN)
-        );
-        inOrder.verify(person.getAddress("the docks").getStreet(), times(1)).getName();
-        inOrder.verify(person.getAddress("the docks").getStreet()).getLongName();
-        inOrder.verify(person.getAddress("the docks").getStreet(Locale.ITALIAN), atLeast(1)).getName();
-        inOrder.verify(person.getAddress("the docks").getStreet(Locale.CHINESE)).getName();
-    }
-
-    @Test
-    public void verificationMode_only_work_on_the_last_returned_mock() throws Exception {
-        // 1st invocation on Address mock (stubbing)
-        when(person.getAddress("the docks").getStreet().getName()).thenReturn("deep");
-
-        // 2nd invocation on Address mock (real)
-        person.getAddress("the docks").getStreet().getName();
-        // 3rd invocation on Address mock (verification)
-        // (Address mock is not in verification mode)
-        verify(person.getAddress("the docks").getStreet()).getName();
-
-        try {
-            verify(person.getAddress("the docks"), times(1)).getStreet();
-            fail();
-        } catch (TooManyActualInvocations e) {
-            Assertions.assertThat(e.getMessage())
-                    .contains("Wanted 1 time")
-                    .contains("But was 3 times");
-        }
-    }
-
-    @Test
-    public void shouldFailGracefullyWhenClassIsFinal() throws Exception {
-        //when        
-        FinalClass value = new FinalClass();
-        given(person.getFinalClass()).willReturn(value);
-        
-        //then
-        assertEquals(value, person.getFinalClass());
-    }
+package org.mockitousage.stubbing;
+
+import org.fest.assertions.Assertions;
+import org.junit.Test;
+import org.mockito.InOrder;
+import org.mockito.exceptions.verification.TooManyActualInvocations;
+import org.mockitoutil.TestBase;
+
+import javax.net.SocketFactory;
+import java.io.ByteArrayOutputStream;
+import java.io.OutputStream;
+import java.net.Socket;
+import java.util.Locale;
+
+import static org.mockito.BDDMockito.given;
+import static org.mockito.Matchers.anyInt;
+import static org.mockito.Matchers.anyString;
+import static org.mockito.Matchers.eq;
+import static org.mockito.Mockito.*;
+
+
+public class DeepStubbingTest extends TestBase {
+
+    static class Person {
+        Address address;
+
+        public Address getAddress() {
+            return address;
+        }
+        
+        public Address getAddress(String addressName) {
+        	return address;
+        }
+        
+        public FinalClass getFinalClass() {
+            return null;
+        }
+    }
+    
+    static class Address {
+        Street street;
+
+        public Street getStreet() {
+            return street;
+        }
+
+        public Street getStreet(Locale locale) {
+            return street;
+        }
+    }
+    
+    static class Street {
+        String name;
+
+        public String getName() {
+            return name;
+        }
+
+        public String getLongName() {
+            return name;
+        }
+    }    
+    
+    static final class FinalClass {}
+    
+    @Test
+    public void myTest() throws Exception {
+        SocketFactory sf = mock(SocketFactory.class, RETURNS_DEEP_STUBS);
+        when(sf.createSocket(anyString(), eq(80))).thenReturn(null);
+        sf.createSocket("what", 80);
+    }
+
+    @Test
+    public void simpleCase() throws Exception {
+        OutputStream out = new ByteArrayOutputStream();
+        Socket socket = mock(Socket.class);
+        when(socket.getOutputStream()).thenReturn(out);
+
+        assertSame(out, socket.getOutputStream());
+    }
+
+    /**
+     * Test that deep stubbing works for one intermediate level
+     */
+    @Test
+    public void oneLevelDeep() throws Exception {
+        OutputStream out = new ByteArrayOutputStream();
+
+        SocketFactory socketFactory = mock(SocketFactory.class, RETURNS_DEEP_STUBS);
+        when(socketFactory.createSocket().getOutputStream()).thenReturn(out);
+
+        assertSame(out, socketFactory.createSocket().getOutputStream());
+    }
+
+    /**
+     * Test that stubbing of two mocks stubs don't interfere
+     */
+    @Test
+    public void interactions() throws Exception {
+        OutputStream out1 = new ByteArrayOutputStream();
+        OutputStream out2 = new ByteArrayOutputStream();
+
+        SocketFactory sf1 = mock(SocketFactory.class, RETURNS_DEEP_STUBS);
+        when(sf1.createSocket().getOutputStream()).thenReturn(out1);
+
+        SocketFactory sf2 = mock(SocketFactory.class, RETURNS_DEEP_STUBS);
+        when(sf2.createSocket().getOutputStream()).thenReturn(out2);
+
+        assertSame(out1, sf1.createSocket().getOutputStream());
+        assertSame(out2, sf2.createSocket().getOutputStream());
+    }
+
+    /**
+     * Test that stubbing of methods of different arguments don't interfere
+     */
+    @Test
+    public void withArguments() throws Exception {
+        OutputStream out1 = new ByteArrayOutputStream();
+        OutputStream out2 = new ByteArrayOutputStream();
+        OutputStream out3 = new ByteArrayOutputStream();
+
+        SocketFactory sf = mock(SocketFactory.class, RETURNS_DEEP_STUBS);
+        when(sf.createSocket().getOutputStream()).thenReturn(out1);
+        when(sf.createSocket("google.com", 80).getOutputStream()).thenReturn(out2);
+        when(sf.createSocket("stackoverflow.com", 80).getOutputStream()).thenReturn(out3);
+
+        assertSame(out1, sf.createSocket().getOutputStream());
+        assertSame(out2, sf.createSocket("google.com", 80).getOutputStream());
+        assertSame(out3, sf.createSocket("stackoverflow.com", 80).getOutputStream());
+    }
+
+    /**
+     * Test that deep stubbing work with argument patterns
+     */
+    @Test
+    public void withAnyPatternArguments() throws Exception {
+        OutputStream out = new ByteArrayOutputStream();
+
+        //TODO: should not use javax in case it changes
+        SocketFactory sf = mock(SocketFactory.class, RETURNS_DEEP_STUBS);
+        when(sf.createSocket(anyString(), anyInt()).getOutputStream()).thenReturn(out);
+
+        assertSame(out, sf.createSocket("google.com", 80).getOutputStream());
+        assertSame(out, sf.createSocket("stackoverflow.com", 8080).getOutputStream());
+    }
+
+    /**
+     * Test that deep stubbing work with argument patterns
+     */
+    @Test
+    public void withComplexPatternArguments() throws Exception {
+        OutputStream out1 = new ByteArrayOutputStream();
+        OutputStream out2 = new ByteArrayOutputStream();
+
+        SocketFactory sf = mock(SocketFactory.class, RETURNS_DEEP_STUBS);
+        when(sf.createSocket(anyString(), eq(80)).getOutputStream()).thenReturn(out1);
+        when(sf.createSocket(anyString(), eq(8080)).getOutputStream()).thenReturn(out2);
+
+        assertSame(out2, sf.createSocket("stackoverflow.com", 8080).getOutputStream());
+        assertSame(out1, sf.createSocket("google.com", 80).getOutputStream());
+        assertSame(out2, sf.createSocket("google.com", 8080).getOutputStream());
+        assertSame(out1, sf.createSocket("stackoverflow.com", 80).getOutputStream());
+    }
+
+    /**
+     * Test that deep stubbing work with primitive expected values
+     */
+    @Test
+    public void withSimplePrimitive() throws Exception {
+        int a = 32;
+
+        SocketFactory sf = mock(SocketFactory.class, RETURNS_DEEP_STUBS);
+        when(sf.createSocket().getPort()).thenReturn(a);
+
+        assertEquals(a, sf.createSocket().getPort());
+    }
+
+    /**
+     * Test that deep stubbing work with primitive expected values with
+     * pattern method arguments
+     */
+    @Test
+    public void withPatternPrimitive() throws Exception {
+        int a = 12, b = 23, c = 34;
+
+        SocketFactory sf = mock(SocketFactory.class, RETURNS_DEEP_STUBS);
+        when(sf.createSocket(eq("stackoverflow.com"), eq(80)).getPort()).thenReturn(a);
+        when(sf.createSocket(eq("google.com"), anyInt()).getPort()).thenReturn(b);
+        when(sf.createSocket(eq("stackoverflow.com"), eq(8080)).getPort()).thenReturn(c);
+
+        assertEquals(b, sf.createSocket("google.com", 80).getPort());
+        assertEquals(c, sf.createSocket("stackoverflow.com", 8080).getPort());
+        assertEquals(a, sf.createSocket("stackoverflow.com", 80).getPort());
+    }
+    
+    Person person = mock(Person.class, RETURNS_DEEP_STUBS);
+       
+    @Test
+    public void shouldStubbingBasicallyWorkFine() throws Exception {
+        //given
+        given(person.getAddress().getStreet().getName()).willReturn("Norymberska");
+        
+        //when
+        String street = person.getAddress().getStreet().getName();
+        
+        //then
+        assertEquals("Norymberska", street);
+    }    
+    
+    @Test
+    public void shouldVerificationBasicallyWorkFine() throws Exception {
+        //given
+        person.getAddress().getStreet().getName();
+        
+        //then
+        verify(person.getAddress().getStreet()).getName();
+    }
+    
+    @Test
+	public void verification_work_with_argument_Matchers_in_nested_calls() throws Exception {
+		//given
+    	person.getAddress("111 Mock Lane").getStreet();
+    	person.getAddress("111 Mock Lane").getStreet(Locale.ITALIAN).getName();
+
+		//then
+    	verify(person.getAddress(anyString())).getStreet();
+    	verify(person.getAddress(anyString()).getStreet(Locale.CHINESE), never()).getName();
+    	verify(person.getAddress(anyString()).getStreet(eq(Locale.ITALIAN))).getName();
+	}
+
+    @Test
+    public void deep_stub_return_same_mock_instance_if_invocation_matchers_matches() throws Exception {
+        when(person.getAddress(anyString()).getStreet().getName()).thenReturn("deep");
+
+        person.getAddress("the docks").getStreet().getName();
+
+        assertSame(person.getAddress("the docks").getStreet(), person.getAddress(anyString()).getStreet());
+        assertSame(person.getAddress(anyString()).getStreet(), person.getAddress(anyString()).getStreet());
+        assertSame(person.getAddress("the docks").getStreet(), person.getAddress("the docks").getStreet());
+        assertSame(person.getAddress(anyString()).getStreet(), person.getAddress("the docks").getStreet());
+        assertSame(person.getAddress("111 Mock Lane").getStreet(), person.getAddress("the docks").getStreet());
+    }
+
+    @Test
+    public void times_never_atLeast_atMost_verificationModes_should_work() throws Exception {
+        when(person.getAddress(anyString()).getStreet().getName()).thenReturn("deep");
+
+        person.getAddress("the docks").getStreet().getName();
+        person.getAddress("the docks").getStreet().getName();
+        person.getAddress("the docks").getStreet().getName();
+        person.getAddress("the docks").getStreet(Locale.ITALIAN).getName();
+
+        verify(person.getAddress("the docks").getStreet(), times(3)).getName();
+        verify(person.getAddress("the docks").getStreet(Locale.CHINESE), never()).getName();
+        verify(person.getAddress("the docks").getStreet(Locale.ITALIAN), atMost(1)).getName();
+    }
+
+
+    @Test
+    public void inOrder_only_work_on_the_very_last_mock_but_it_works() throws Exception {
+        when(person.getAddress(anyString()).getStreet().getName()).thenReturn("deep");
+        when(person.getAddress(anyString()).getStreet(Locale.ITALIAN).getName()).thenReturn("deep");
+        when(person.getAddress(anyString()).getStreet(Locale.CHINESE).getName()).thenReturn("deep");
+
+        person.getAddress("the docks").getStreet().getName();
+        person.getAddress("the docks").getStreet().getLongName();
+        person.getAddress("the docks").getStreet(Locale.ITALIAN).getName();
+        person.getAddress("the docks").getStreet(Locale.CHINESE).getName();
+
+        InOrder inOrder = inOrder(
+                person.getAddress("the docks").getStreet(),
+                person.getAddress("the docks").getStreet(Locale.CHINESE),
+                person.getAddress("the docks").getStreet(Locale.ITALIAN)
+        );
+        inOrder.verify(person.getAddress("the docks").getStreet(), times(1)).getName();
+        inOrder.verify(person.getAddress("the docks").getStreet()).getLongName();
+        inOrder.verify(person.getAddress("the docks").getStreet(Locale.ITALIAN), atLeast(1)).getName();
+        inOrder.verify(person.getAddress("the docks").getStreet(Locale.CHINESE)).getName();
+    }
+
+    @Test
+    public void verificationMode_only_work_on_the_last_returned_mock() throws Exception {
+        // 1st invocation on Address mock (stubbing)
+        when(person.getAddress("the docks").getStreet().getName()).thenReturn("deep");
+
+        // 2nd invocation on Address mock (real)
+        person.getAddress("the docks").getStreet().getName();
+        // 3rd invocation on Address mock (verification)
+        // (Address mock is not in verification mode)
+        verify(person.getAddress("the docks").getStreet()).getName();
+
+        try {
+            verify(person.getAddress("the docks"), times(1)).getStreet();
+            fail();
+        } catch (TooManyActualInvocations e) {
+            Assertions.assertThat(e.getMessage())
+                    .contains("Wanted 1 time")
+                    .contains("But was 3 times");
+        }
+    }
+
+    @Test
+    public void shouldFailGracefullyWhenClassIsFinal() throws Exception {
+        //when        
+        FinalClass value = new FinalClass();
+        given(person.getFinalClass()).willReturn(value);
+        
+        //then
+        assertEquals(value, person.getFinalClass());
+    }
 }